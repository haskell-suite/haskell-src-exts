--- conflicted
+++ resolved
@@ -14,17 +14,11 @@
 ConstraintKinds.hs       ConstraintKinds in type synonyms not yet supported.
 RCategory.lhs            ConstraintKinds not supported in general.
 IndentedWhereBlock.hs    Bug - needs fixes to layout parsing
-<<<<<<< HEAD
-=======
 CxtWhitespace.hs        whitespace doesn't match up
 TabWhitespace.hs        tabs are expanded
->>>>>>> 90142503
 Unpack.hs               unpack pragmas not supported
 NegPrimWordLiteral.hs    Primitive word literals cannot be negative.
 RecordPuns.hs            Qualified record puns not yet supported.
 IndentedTopLevelWhere.hs Weird layout bug.
 MultiWayIf.hs            Multi-way if statements not yet supported.
-LambdaCase.hs            Lambda-case expressions not yet supported.
-CxtWhitespace.hs        whitespace doesn't match up
-TabWhitespace.hs        tabs are expanded
-Unpack.hs               unpack pragmas not supported+LambdaCase.hs            Lambda-case expressions not yet supported.