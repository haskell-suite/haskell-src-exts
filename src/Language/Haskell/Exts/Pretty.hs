--- conflicted
+++ resolved
@@ -828,15 +828,9 @@
                 bracketList ([pretty e, char '|']
                              ++ (punctuate comma . map pretty $ qualList))
         prettyPrec _ (ParComp e qualLists) =
-<<<<<<< HEAD
-                bracketList (intersperse (char '|') $
-                                pretty e : (punctuate comma . concatMap (map pretty) $ qualLists))
-        prettyPrec p (ExpTypeSig _pos e ty) = parensIf (p > 0) $
-=======
                 bracketList (punctuate (char '|') $
                                 pretty e : (map (hsep . punctuate comma . map pretty) $ qualLists))
-        prettyPrec p (ExpTypeSig _pos e ty) = parensIf (p > 0) $ 
->>>>>>> a3d423fe
+        prettyPrec p (ExpTypeSig _pos e ty) = parensIf (p > 0) $
                 myFsep [pretty e, text "::", pretty ty]
         -- Template Haskell
         prettyPrec _ (BracketExp b) = pretty b
